import json
import jsonschema
import logging
import os
import tempfile
from inspect import getargspec

from path import Path as path
from ruamel import yaml
from charmtools import utils
from charmtools.build.errors import BuildError

log = logging.getLogger(__name__)


class Tactic(object):
    """
    Tactics are first considered in the context of the config layer being
    called the config layer will attempt to (using its author provided info)
    create a tactic for a given file. That will later be intersected with any
    later layers to create a final single plan for each element of the output
    charm.

    Callable that will implement some portion of the charm composition
    Subclasses should implement __str__ and __call__ which should take whatever
    actions are needed.
    """
    kind = "static"  # used in signatures
    _warnings = {}  # deprecation warnings we've shown

    @classmethod
    def get(cls, entity, target, layer, next_config, current_config,
            existing_tactic):
        """
        Factory method to get an instance of the correct Tactic to handle the
        given entity.
        """
        for candidate in current_config.tactics + DEFAULT_TACTICS:
            argspec = getargspec(candidate.trigger)
            if len(argspec.args) == 2:
                # old calling convention
                name = candidate.__name__
                if name not in Tactic._warnings:
                    Tactic._warnings[name] = True
                    log.warn(
                        'Deprecated method signature for trigger in %s', name)
                args = [entity.relpath(layer.directory)]
            else:
                # new calling convention
                args = [entity, target, layer, next_config]
            if candidate.trigger(*args):
                tactic = candidate(entity, target, layer, next_config)
                if existing_tactic is not None:
                    tactic = tactic.combine(existing_tactic)
                return tactic
        raise BuildError('Unable to process file: {} '
                         '(no tactics matched)'.format(entity))

    def __init__(self, entity, target, layer, next_config):
        self.entity = entity
        self._layer = layer
        self._target = target
        self.data = None
        self._next_config = next_config

    def __call__(self):
        raise NotImplementedError

    def __str__(self):
        return "{}: {} -> {}".format(
            self.__class__.__name__, self.entity, self.target_file)

    @property
    def layer(self):
        """The file in the current layer under consideration"""
        return self._layer

    @property
    def current(self):
        """Alias for `Tactic.layer`"""
        return self.layer

    @property
    def target(self):
        """The target (final) layer."""
        return self._target

    @property
    def relpath(self):
        return self.entity.relpath(self.layer.directory)

    @property
    def target_file(self):
        target = self.target.directory / self.relpath
        return target

    @property
    def layer_name(self):
        return self.layer.name

    @property
    def repo_path(self):
        return path("/".join(self.layer.directory.splitall()[-2:]))

    @property
    def config(self):
        """
        Return the combined config from the layer above this (if any), this,
        and all lower layers.

        Note that it includes one layer higher so that the tactic can make
        decisions based on the upcoming layer.
        """
        return self._next_config

    def combine(self, existing):
        """Produce a tactic informed by the last tactic for an entry.
        This is when a rule in a higher level charm overrode something in
        one of its bases for example."""
        return self

    @classmethod
    def trigger(cls, entity, target, layer, next_config):
        """Should the rule trigger for a given path object"""
        return False

    def sign(self):
        """return sign in the form {relpath: (origin layer, SHA256)}
        """
        target = self.target_file
        sig = {}
        if target.exists() and target.isfile():
            sig[self.relpath] = (self.layer.url,
                                 self.kind,
                                 utils.sign(self.target_file))
        return sig

    def lint(self):
        return True

    def read(self):
        return None


class ExactMatch(object):
    FILENAME = None

    @classmethod
    def trigger(cls, entity, target, layer, next_config):
        relpath = entity.relpath(layer.directory)
        return cls.FILENAME == relpath


class IgnoreTactic(Tactic):
    """
    Tactic to handle per-layer ignores.

    If a given layer's ``layer.yaml`` has an ``ignore`` list, then any file
    or directory included in that list that is provided by base layers will
    be ignored, though any matching file or directory provided by the current
    or any higher level layers will be included.

    The ``ignore`` list uses the same format as a ``.gitignore`` file.
    """
    @classmethod
    def trigger(cls, entity, target, layer, next_config):
        """
        Match if the given entity will be ignored by the next layer.
        """
        relpath = entity.relpath(layer.directory)
        ignored = utils.ignore_matcher(next_config.ignores)
        return not ignored(relpath)

    def __call__(cls):
        """
        If this tactic has not been replaced by another from a higher layer,
        then we want to drop the file entirely, so do nothing.
        """
        pass


class ExcludeTactic(Tactic):
    """
    Tactic to handle per-layer excludes.

    If a given layer's ``layer.yaml`` has an ``exclude`` list, then any file
    or directory included in that list that is provided by the current layer
    will be ignored, though any matching file or directory provided by base
    layers or any higher level layers will be included.

    The ``exclude`` list uses the same format as a ``.gitignore`` file.
    """
    @classmethod
    def trigger(cls, entity, target, layer, next_config):
        """
        Match if the given entity is excluded by the current layer.
        """
        relpath = entity.relpath(layer.directory)
        excluded = utils.ignore_matcher(layer.config.excludes)
        return not excluded(relpath)

    def combine(self, existing):
        """
        Combine with the tactic for this file from the lower layer by
        returning the existing tactic, excluding any file or data from
        this layer.
        """
        return existing

    def __call__(self):
        """
        If no lower or higher level layer has provided a tactic for this file,
        then we want to just skip processing of this file, so do nothing.
        """
        pass


class CopyTactic(Tactic):
    def __call__(self):
        if self.entity.isdir():
            log.debug('Creating %s', self.target_file)
            return self.target_file.makedirs_p()
        target = self.target_file
        log.debug("Copying %s: %s", self.layer_name, target)
        # Ensure the path exists
        target.dirname().makedirs_p()
        if (self.entity != target) and not target.exists() \
                or not self.entity.samefile(target):
            data = self.read()
            if data:
                target.write_bytes(data)
                self.entity.copymode(target)
            else:
                self.entity.copy2(target)

    def __str__(self):
        return "Copy {}".format(self.entity)

    @classmethod
    def trigger(cls, entity, target, layer, next_config):
        return True


class InterfaceCopy(Tactic):
    def __init__(self, interface, relation_name, role, target, config):
        self.interface = interface
        self.relation_name = relation_name
        self.role = role
        self._target = target
        self._next_config = config

    @property
    def target(self):
        return (path(self._target.directory) /
                "hooks/relations" /
                self.interface.name)

    def __call__(self):
        # copy the entire tree into the
        # hooks/relations/<interface>
        # directory
        log.debug("Copying Interface %s: %s",
                  self.interface.name, self.target)
        ignorer = utils.ignore_matcher(self.config.ignores +
                                       self.interface.config.ignores)
        for entity, _ in utils.walk(self.interface.directory,
                                    lambda x: True,
                                    matcher=ignorer,
                                    kind="files"):
            target = entity.relpath(self.interface.directory)
            target = (self.target / target).normpath()
            target.parent.makedirs_p()
            entity.copy2(target)
        init = self.target / "__init__.py"
        if not init.exists():
            # ensure we can import from here directly
            init.touch()

    def __str__(self):
        return "Copy Interface {}".format(self.interface.name)

    def sign(self):
        """return sign in the form {relpath: (origin layer, SHA256)}
        """
        sigs = {}
        for entry, sig in utils.walk(self.target,
                                     utils.sign, kind="files"):
            relpath = entry.relpath(self._target.directory)
            sigs[relpath] = (self.interface.url, "static", sig)
        return sigs

    def lint(self):
        impl = self.interface.directory / self.role + '.py'
        if not impl.exists():
            log.error('Missing implementation for interface role: %s.py',
                      self.role)
            return False
        valid = True
        for entry in self.interface.directory.walkfiles():
            if entry.splitext()[1] != ".py":
                continue
            relpath = entry.relpath(self._target.directory)
            target = self._target.directory / relpath
            if not target.exists():
                continue
            unchanged = utils.delta_python_dump(entry, target,
                                                from_name=relpath)
            if not unchanged:
                valid = False
        return valid


class DynamicHookBind(Tactic):
    HOOKS = []

    def __init__(self, name, owner, target, config, output_files,
                 template_file):
        """
        Initialize an instance of this tactic (should be a subclass of
        `DynamicHookBind`).

        :param name: Name of the category for this type of hook.  E.g.,
            could be the name of a relation, for relation hooks, the name
            of a storage endpoint, for storage hooks, 'hook' for standard
            hooks, etc.
        :type name: str
        :param owner: URL of layer that owns the target.
        :type owner: str
        :param target: Layer representing the build target.
        :type target: Layer
        :param config: Config for layer being built
        :type config: BuildConfig
        :param output_files: Mapping of file Paths to Tactics that should
            should process that file.
        :type output_files: dict
        :param template_file: Path to the template to render into hooks.
        :type template_file: path.Path
        """
        self.name = name
        self.owner = owner
        self._target = target
        self._config = config
        self._output_files = output_files
        self._template_file = template_file
<<<<<<< HEAD
        self.targets = [
            path(self._target.directory) / "hooks" / hook.format(name)
            for hook in self.HOOKS]
=======
        self.targets = [self._target / "hooks" / hook.format(name)
                        for hook in self.HOOKS]
        self.tracked = []
>>>>>>> 72b50bd1

    def __call__(self):
        template = self._template_file.text()
        for target in self.targets:
            if target.relpath(self._target.directory) in self._output_files:
                continue
            target.parent.makedirs_p()
            target.write_text(template.format(self.name))
            target.chmod(0o755)
            self.tracked.append(target)

    def sign(self):
        """return sign in the form {relpath: (origin layer, SHA256)}
        """
        sigs = {}
        for target in self.tracked:
            rel = target.relpath(self._target.directory)
            sigs[rel] = (self.owner,
                         "dynamic",
                         utils.sign(target))
        return sigs

    def __str__(self):
        return "{}: {}".format(self.__class__.__name__, self.name)


class StandardHooksBind(DynamicHookBind):
    HOOKS = [
        'install',
        'config-changed',
        'leader-elected',
        'leader-settings-changed',
        'start',
        'stop',
        'update-status',
        'upgrade-charm',
    ]


class InterfaceBind(DynamicHookBind):
    HOOKS = [
        '{}-relation-joined',
        '{}-relation-changed',
        '{}-relation-broken',
        '{}-relation-departed'
    ]


class StorageBind(DynamicHookBind):
    HOOKS = [
        '{}-storage-attached',
        '{}-storage-detaching',
    ]


class ManifestTactic(ExactMatch, Tactic):
    FILENAME = ".composer.manifest"

    def __call__(self):
        # Don't copy manifests, they are regenerated
        pass


class SerializedTactic(ExactMatch, Tactic):
    kind = "dynamic"
    section = None
    prefix = None

    def __init__(self, *args, **kwargs):
        super(SerializedTactic, self).__init__(*args, **kwargs)
        self.data = {}
        self._read = False

    def load(self, fn):
        raise NotImplementedError('Must be implemented in subclass: load')

    def dump(self, data):
        raise NotImplementedError('Must be implemented in subclass: dump')

    def read(self):
        if not self._read:
            self.data = self.load(self.entity.open()) or {}
            self._read = True

    def combine(self, existing):
        # make sure both versions are read in
        existing.read()
        self.read()
        # merge them
        if existing.data and self.data:
            self.data = utils.deepmerge(existing.data, self.data)
        elif existing.data:
            self.data = dict(existing.data)
        return self

    def apply_edits(self):
        # Apply any editing rules from config
        config = self.config
        if config:
            section = config.get(self.section)
            if section:
                dels = section.get('deletes', [])
                if self.prefix:
                    namespace = self.data.get(self.prefix, {})
                else:
                    namespace = self.data
                for key in dels:
                    # TODO: Chuck edit this thing
                    utils.delete_path(key, namespace)
        if not self.target_file.parent.exists():
            self.target_file.parent.makedirs_p()

    def process(self):
        self.read()
        self.apply_edits()
        return self.data

    def __call__(self):
        self.dump(self.process())
        return self.data


class YAMLTactic(SerializedTactic):
    """Rule Driven YAML generation"""
    prefix = None

    def load(self, fn):
        """Load the yaml file and return the contents as objects."""
        try:
            return yaml.load(fn, Loader=yaml.RoundTripLoader)
        except yaml.YAMLError as e:
            log.debug(e)
            raise BuildError("Failed to process {0}. "
                             "Ensure the YAML is valid".format(fn.name))

    def dump(self, data):
        """Write the data to the target yaml file."""
        with open(self.target_file, 'w') as fd:
            yaml.dump(data, fd,
                      Dumper=yaml.RoundTripDumper,
                      default_flow_style=False,
                      default_style='"')


class JSONTactic(SerializedTactic):
    """Rule Driven JSON generation"""
    prefix = None

    def load(self, fn):
        return json.load(fn)

    def dump(self, data):
        json.dump(data, self.target_file.open('w'), indent=2)


class LayerYAML(YAMLTactic):
    """
    Process the ``layer.yaml`` file from each layer, and generate the
    resulting ``layer.yaml`` for the built charm.

    The input ``layer.yaml`` files can contain the following sections:

      * ``includes`` This is the heart of layering.  Layers and interface
        layers referenced in this list value are pulled in during charm
        build and combined with each other to produce the final layer.

      * ``config``, ``metadata``, ``dist``, or ``resources`` These objects can
        contain a ``deletes`` object to list keys that should be deleted from
        the resulting ``<section>.yaml``.

      * ``defines`` This object can contain a jsonschema used to defined and
        validate options passed to this layer from another layer.  The options
        and schema will be namespaced by the current layer name.  For example,
        layer "foo" defining ``bar: {type: string}`` will accept
        ``options: {foo: {bar: "foo"}}`` in the final ``layer.yaml``.

      * ``options`` This object can contain option name/value sections for
        other layers. For example, if the current layer includes the previously
        referenced "foo" layer, it could include ``foo: {bar: "foo"}`` in its
        ``options`` section.

    """
    FILENAMES = ["layer.yaml", "composer.yaml"]

    def __init__(self, *args, **kwargs):
        super(LayerYAML, self).__init__(*args, **kwargs)
        self.schema = {
            'type': 'object',
            'properties': {},
            'additionalProperties': False,
        }

    @property
    def target_file(self):
        # force the non-deprecated name
        return self.target.directory / "layer.yaml"

    @classmethod
    def trigger(cls, entity, target, layer, next_config):
        relpath = entity.relpath(layer.directory)
        return relpath in cls.FILENAMES

    def read(self):
        if not self._read:
            super(LayerYAML, self).read()
            ignores = self.data.get('ignore')
            if isinstance(ignores, list):
                self.data['ignore'] = {
                    self.layer_name: ignores,
                }
            self.data.setdefault('options', {})
            self.schema['properties'] = {
                self.layer_name: {
                    'type': 'object',
                    'properties': self.data.pop('defines', {}),
                    'default': {},
                },
            }

    def combine(self, existing):
        self.read()
        existing.read()
        super(LayerYAML, self).combine(existing)
        self.schema = utils.deepmerge(existing.schema, self.schema)
        return self

    def lint(self):
        self.read()
        defined_layer_names = set(self.schema['properties'].keys())
        options_layer_names = set(self.data['options'].keys())
        unknown_layer_names = options_layer_names - defined_layer_names
        if unknown_layer_names:
            log.error('Options set for undefined layer{s}: {layers}'.format(
                s='s' if len(unknown_layer_names) > 1 else '',
                layers=', '.join(unknown_layer_names)))
            return False
        validator = extend_with_default(
            jsonschema.Draft4Validator)(self.schema)
        valid = True
        for error in validator.iter_errors(self.data['options']):
            log.error('Invalid value for option %s: %s',
                      '.'.join(error.absolute_path), error.message)
            valid = False
        return valid

    def __call__(self):
        # rewrite includes to be the current source
        data = self.data
        if data is None:
            return
        # The split should result in the series/charm path only
        # XXX: there will be strange interactions with cs: vs local:
        if 'is' not in data:
            data['is'] = str(self.layer.url)
        inc = data.get('includes', []) or []
        norm = []
        for i in inc:
            if ":" in i:
                norm.append(i)
            else:
                # Attempt to normalize to a repository base
                norm.append("/".join(path(i).splitall()[-2:]))
        if norm:
            data['includes'] = norm
        if not self.target_file.parent.exists():
            self.target_file.parent.makedirs_p()
        self.dump(data)
        return data

    def sign(self):
        """return sign in the form {relpath: (origin layer, SHA256)}
        """
        target = self.target_file
        sig = {}
        if target.exists() and target.isfile():
            sig["layer.yaml"] = (self.layer.url,
                                 self.kind,
                                 utils.sign(self.target_file))
        return sig


class MetadataYAML(YAMLTactic):
    """Rule Driven metadata.yaml generation"""
    section = "metadata"
    FILENAME = "metadata.yaml"
    KEY_ORDER = [
        "name",
        "summary",
        "maintainer",
        "maintainers",
        "description",
        "tags",
        "series",
        "requires",
        "provides",
        "peers",
    ]

    def __init__(self, *args, **kwargs):
        super(MetadataYAML, self).__init__(*args, **kwargs)
        self.storage = {}
        self.maintainer = None
        self.maintainers = []

    def read(self):
        if not self._read:
            super(MetadataYAML, self).read()
            self.storage = {name: self.layer.url
                            for name in self.data.get('storage', {}).keys()}
            self.maintainer = self.data.get('maintainer')
            self.maintainers = self.data.get('maintainers')

    def combine(self, existing):
        self.read()
        series = self.data.get('series', [])
        super(MetadataYAML, self).combine(existing)
        if series:
            self.data['series'] = series + existing.data.get('series', [])
        self.storage.update(existing.storage)
        return self

    def apply_edits(self):
        super(MetadataYAML, self).apply_edits()
        # Remove the merged maintainers from the self.data
        self.data.pop('maintainer', None)
        self.data.pop('maintainers', [])
        # Set the maintainer and maintainers only from this layer.
        if self.maintainer:
            self.data['maintainer'] = self.maintainer
        if self.maintainers:
            self.data['maintainers'] = self.maintainers
        if 'series' in self.data:
            self.data['series'] = list(utils.OrderedSet(self.data['series']))
        if not self.config or not self.config.get(self.section):
            return
        for key in self.config[self.section].get('deletes', []):
            if not key.startswith('storage.'):
                continue
            _, name = key.split('.', 1)
            if '.' in name:
                continue
            self.storage.pop(name, None)

    def dump(self, data):
        final = yaml.comments.CommentedMap()
        # attempt keys in the desired order
        for k in self.KEY_ORDER:
            if k in data:
                final[k] = data[k]
        # Get the remaining keys that are unordered.
        remaining = set(data.keys()) - set(self.KEY_ORDER)
        for k in sorted(remaining):
            final[k] = data[k]
        super(MetadataYAML, self).dump(final)


class ConfigYAML(YAMLTactic):
    """Rule driven config.yaml generation"""
    section = "config"
    prefix = "options"
    FILENAME = "config.yaml"


class ActionsYAML(YAMLTactic):
    """Rule driven actions.yaml generation"""
    section = "actions"
    FILENAME = "actions.yaml"


class DistYAML(YAMLTactic):
    """Rule driven dist.yaml generation"""
    section = "dist"
    prefix = None
    FILENAME = "dist.yaml"


class ResourcesYAML(YAMLTactic):
    """Rule driven resources.yaml generation"""
    section = "resources"
    prefix = None
    FILENAME = "resources.yaml"


class InstallerTactic(Tactic):
    def __str__(self):
        return "Installing software to {}".format(self.relpath)

    @classmethod
    def trigger(cls, entity, target, layer, next_config):
        relpath = entity.relpath(layer.directory)
        ext = relpath.splitext()[1]
        return ext in [".pypi", ]

    def __call__(self):
        # install package reference in trigger file
        # in place directory of target
        # XXX: Should this map multiline to "-r", self.entity
        spec = self.entity.text().strip()
        target = self.target_file.dirname()
        log.debug("pip installing {} as {}".format(
            spec, target))
        with utils.tempdir(chdir=False) as temp_dir:
            # We do this dance so we don't have
            # to guess package and .egg file names
            # we move everything in the tempdir to the target
            # and track it for later use in sign()
            localenv = os.environ.copy()
            localenv['PYTHONUSERBASE'] = temp_dir
            utils.Process(("pip3",
                           "install",
                           "--user",
                           "--ignore-installed",
                           spec), env=localenv).exit_on_error()()
            self._tracked = []
            # We now manage two classes of explicit mappings
            # When python packages are installed into a prefix
            # we know that bin/* should map to <charmdir>/bin/
            # and lib/python*/site-packages/* should map to
            # <target>/*
            src_paths = ["bin/*", "lib/python*/site-packages/*"]
            for p in src_paths:
                for d in temp_dir.glob(p):
                    if not d.exists():
                        continue
                    bp = d.relpath(temp_dir)
                    if bp.startswith("bin/"):
                        dst = self.target / bp
                    elif bp.startswith("lib"):
                        dst = target / d.name
                    else:
                        dst = target / bp
                    if dst.exists():
                        if dst.isdir():
                            dst.rmtree_p()
                        elif dst.isfile():
                            dst.remove()
                    if not dst.parent.exists():
                        dst.parent.makedirs_p()
                    log.debug("Installer moving {} to {}".format(d, dst))
                    d.move(dst)
                    self._tracked.append(dst)

    def sign(self):
        """return sign in the form {relpath: (origin layer, SHA256)}
        """
        sigs = {}
        for d in self._tracked:
            if d.isdir():
                for entry, sig in utils.walk(d,
                                             utils.sign, kind="files"):
                    relpath = entry.relpath(self.target.directory)
                    sigs[relpath] = (self.layer.url, "dynamic", sig)
            elif d.isfile():
                relpath = d.relpath(self.target.directory)
                sigs[relpath] = (
                    self.layer.url, "dynamic", utils.sign(d))
        return sigs


class WheelhouseTactic(ExactMatch, Tactic):
    kind = "dynamic"
    FILENAME = 'wheelhouse.txt'
    removed = []  # has to be class level to affect all tactics during signing

    def __init__(self, *args, **kwargs):
        super(WheelhouseTactic, self).__init__(*args, **kwargs)
        self.tracked = []
        self.previous = []
        self._venv = None
        self.purge_wheels = False

    def __str__(self):
        directory = self.target.directory / 'wheelhouse'
        return "Building wheelhouse in {}".format(directory)

    def combine(self, existing):
        self.previous = existing.previous + [existing]
        return self

    def _add(self, wheelhouse, *reqs):
        with utils.tempdir(chdir=False) as temp_dir:
            # put in a temp dir first to ensure we track all of the files
            self._pip('download', '--no-binary', ':all:', '-d', temp_dir,
                      *reqs)
            for wheel in temp_dir.files():
                dest = wheelhouse / wheel.basename()
                if dest in self.tracked:
                    return
                if self.purge_wheels:
                    unversioned_wheel = wheel.basename().split('-')[0]
                    for old_wheel in wheelhouse.glob(unversioned_wheel + '-*'):
                        old_wheel.remove()
                        if old_wheel != dest:
                            self.removed.append(old_wheel)
                else:
                    dest.remove_p()
                wheel.move(wheelhouse)
                self.tracked.append(dest)

    def _run_in_venv(self, *args):
        assert self._venv is not None
        # have to use bash to activate the venv properly first
        return utils.Process(('bash', '-c', ' '.join(
            ('.', self._venv / 'bin' / 'activate', ';') + args
        ))).exit_on_error()()

    def _pip(self, *args):
        return self._run_in_venv('pip3', *args)

    def __call__(self):
        create_venv = self._venv is None
        self._venv = self._venv or path(tempfile.mkdtemp())
        wheelhouse = self.target.directory / 'wheelhouse'
        wheelhouse.mkdir_p()
        if create_venv:
            # create venv without pip and use easy_install to install newer
            # version; use patched version if running in snap to include:
            # https://github.com/pypa/pip/blob/master/news/4320.bugfix
            utils.Process(
                ('virtualenv', '--python', 'python3', '--no-pip', self._venv)
            ).exit_on_error()()
            self._run_in_venv('easy_install',
                              'pip' if 'SNAP' not in os.environ else
                              os.path.join(os.environ['SNAP'],
                                           'pip-10.0.0.dev0.zip'))
        # we are the top layer; process all lower layers first
        for tactic in self.previous:
            tactic()
        # process this layer
        self._add(wheelhouse, '-r', self.entity)
        # clean up
        if create_venv:
            self._venv.rmtree_p()
            self._venv = None

    def sign(self):
        """return sign in the form {relpath: (origin layer, SHA256)}
        """
        sigs = {}
        for tactic in self.previous:
            sigs.update(tactic.sign())
        for d in self.tracked:
            if d in self.removed:
                continue
            relpath = d.relpath(self.target.directory)
            sigs[relpath] = (
                self.layer.url, "dynamic", utils.sign(d))
        return sigs


class CopyrightTactic(Tactic):
    def __init__(self, *args, **kwargs):
        super(CopyrightTactic, self).__init__(*args, **kwargs)
        self.previous = []
        self.toplevel = True
        self.relpath_target = self.relpath

    def combine(self, existing):
        self.previous = existing.previous + [existing]
        existing.previous = []
        existing.toplevel = False
        existing.relpath_target += ".{}-{}".format(
            existing.layer.NAMESPACE,
            existing.layer.name)
        return self

    @property
    def target_file(self):
        target = self.target.directory / self.relpath_target
        return target

    @classmethod
    def trigger(cls, entity, target, layer, next_config):
        relpath = entity.relpath(layer.directory)
        return relpath == "copyright"

    def __call__(self):
        # Process the `copyright` file for all levels below us.
        for tactic in self.previous:
            tactic()
        self.target_file.dirname().makedirs_p()
        # Only copy file if it changed
        if not self.target_file.exists()\
                or not self.entity.samefile(self.target_file):
            data = self.read()
            if data:
                self.target_file.write_bytes(data)
                self.entity.copymode(self.target_file)
            else:
                self.entity.copy2(self.target_file)

    def sign(self):
        """return sign in the form {relpath: (origin layer, SHA256)}
        """
        sigs = {}
        # sign the `copyright` file for all levels below us.
        for tactic in self.previous:
            sigs.update(tactic.sign())
        relpath = self.target_file.relpath(self.target.directory)
        sigs[relpath] = (self.layer.url,
                         self.kind,
                         utils.sign(self.target_file))
        return sigs


def load_tactic(dpath, basedir):
    """Load a tactic from the current layer using a dotted path. The last
    element in the path should be a Tactic subclass
    """
    obj = utils.load_class(dpath, basedir)
    if not issubclass(obj, Tactic):
        raise ValueError("Expected to load a tactic for %s" % dpath)
    return obj


def extend_with_default(validator_class):
    """
    Extend a jsonschema validator to propagate default values prior
    to validating.
    """
    validate_properties = validator_class.VALIDATORS["properties"]

    def set_defaults(validator, properties, instance, schema):
        for prop, subschema in properties.items():
            if "default" in subschema:
                instance.setdefault(prop, subschema["default"])

        for error in validate_properties(
                validator, properties, instance, schema):
            yield error

    return jsonschema.validators.extend(
        validator_class, {"properties": set_defaults},
    )


DEFAULT_TACTICS = [
    IgnoreTactic,
    ExcludeTactic,
    ManifestTactic,
    WheelhouseTactic,
    InstallerTactic,
    CopyrightTactic,
    DistYAML,
    ResourcesYAML,
    MetadataYAML,
    ConfigYAML,
    ActionsYAML,
    LayerYAML,
    CopyTactic
]<|MERGE_RESOLUTION|>--- conflicted
+++ resolved
@@ -342,15 +342,10 @@
         self._config = config
         self._output_files = output_files
         self._template_file = template_file
-<<<<<<< HEAD
         self.targets = [
             path(self._target.directory) / "hooks" / hook.format(name)
             for hook in self.HOOKS]
-=======
-        self.targets = [self._target / "hooks" / hook.format(name)
-                        for hook in self.HOOKS]
         self.tracked = []
->>>>>>> 72b50bd1
 
     def __call__(self):
         template = self._template_file.text()
