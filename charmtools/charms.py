--- conflicted
+++ resolved
@@ -261,22 +261,7 @@
                 lint.warn('summary sould be less than 72')
 
             validate_maintainer(charm, lint)
-<<<<<<< HEAD
-
-            if 'categories' not in charm:
-                lint.info('Metadata is missing categories.')
-            else:
-                categories = charm['categories']
-                if type(categories) != list or categories == []:
-                    # The category names are not validated because they may
-                    # change.
-                    lint.info(
-                        'Categories metadata must be a list of one or more of:'
-                        ' applications, app-servers, databases, file-servers, '
-                        'cache-proxy, misc')
-=======
             validate_categories_and_tags(charm, lint)
->>>>>>> 68f3b64a
 
             if not os.path.exists(os.path.join(charm_path, 'icon.svg')):
                 lint.info("No icon.svg file.")
