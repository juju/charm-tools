--- conflicted
+++ resolved
@@ -37,136 +37,9 @@
     echo -n `date`: Testing $*
 }
 
-<<<<<<< HEAD
-#mock relation-list
-alias relation-list=mock_relation_list
-mock_relation_list()
-{
-    [ -z $CH_MASTER ] && let CH_MASTER=1
-    
-    case $CH_MASTER in
-    1)
-        echo "TEST/2
-TEST/3
-TEST/4"
-        ;;
-    0)
-        echo "TEST/1
-TEST/3
-TEST/4"
-        ;;
-    esac
-        
-}
-
-CH_TEMPLOG="/tmp/tmp-juju-log"
-alias juju-log=mock_juju_log
-mock_juju_log()
-{
-    echo "$1" >> $CH_TEMPLOG
-}
-
-#mock unit-get
-alias unit-get=mock_unit_get
-mock_unit_get()
-{
-   case $1 in
-   "private-address")
-       echo "127.0.0.1"
-       ;;
-   *)
-       echo "UNDEFINED"
-       ;;
-   esac
-}
-
-#mock relation-set/get
-alias relation-set=mock_relation_set
-alias relation-get=mock_relation_get
-CH_scp_hostname=""
-CH_scp_ssh_key_saved=""
-CH_scp_ssh_key=""
-CH_scp_copy_done=""
-mock_relation_set()
-{
-    juju-log "mock_relation_set: $1"
-    CH_varname=`echo $1 | cut -d= -f1`
-    CH_value=`echo $1 | sed 's/^[^=]*=//'`
-    case $CH_varname in
-    "scp-hostname")
-        CH_scp_hostname=$CH_value
-        ;;
-    "scp-ssh-key-saved")
-        CH_scp_ssh_key_saved=$CH_value
-        ;;
-    "scp-ssh-key")
-        CH_scp_ssh_key="$CH_value"
-        ;;
-    "scp-copy-done")
-        CH_scp_copy_done=$CH_value
-        ;;
-    *)
-        juju-log "mock_relation_set: unknow var $CH_varname"
-        ;;
-    esac
-}
-mock_relation_get()
-{
-    case $1 in
-    "scp-hostname")
-        echo $CH_scp_hostname
-        juju-log "mock_relation_get: $1 = $CH_scp_hostname"
-        ;;
-    "scp-ssh-key-saved")
-        echo $CH_scp_ssh_key_saved
-        juju-log "mock_relation_get: $1 = $CH_scp_ssh_key_saved"
-        ;;
-    "scp-ssh-key")
-        echo "$CH_scp_ssh_key"
-        juju-log "mock_relation_get: $1 = $CH_scp_ssh_key"
-        ;;
-    "scp-copy-done")
-        echo $CH_scp_copy_done
-        juju-log "mock_relation_get: $1 = $CH_scp_copy_done"
-        ;;
-    *)
-        juju-log "mock_relation_get: unknow var $1"
-        ;;
-    esac
-}
 
 
-# mock sshd server
-CH_TEMPDIR=`mktemp -d`
-CH_CHROOT="$CH_TEMPDIR/chroot"
-mkdir -p $CH_CHROOT/$HOME/.ssh
-touch  $CH_CHROOT/$HOME/.ssh/authorized_keys
-mkdir -p $CH_CHROOT/$CH_TEMPDIR
-mkdir -p $CH_CHROOT/var/run
-mkdir -p $CH_CHROOT/var/log
-mkdir -p $CH_CHROOT/usr/bin
-cp -R /usr/bin $CH_CHROOT/usr/bin
-mkdir -p $CH_CHROOT/etc/ssh
-cp -R /etc/ssh $CH_CHROOT/etc/ssh > /dev/null ||
-mkdir -p $CH_TEMPDIR/testdir
-pwgen > $CH_TEMPDIR/testdir/testfile0
-pwgen > $CH_TEMPDIR/testdir/testfile1
-pwgen > $CH_TEMPDIR/testfile
-CH_portnum=8822
-/usr/sbin/sshd -o ChrootDirectory=$CH_CHROOT -o PidFile=$CH_CHROOT/var/run/sshd.pid -p $CH_portnum
-CH_cleanup_sshd()
-{
-    kill -9 `cat $CH_CHROOT/var/run/sshd.pid`
-    rm -rf $CH_TEMPDIR
-    unalias juju-log
-    unalias relation-set
-    unalias relation-get
-    unalias unit-get
-    unalias relation-list
-}
 
-=======
->>>>>>> d71d18fe
 if [ "$MOCK_NET" = "true" ] ; then
     alias host=mock_host
     alias dig=mock_dig    
@@ -291,84 +164,3 @@
 ch_get_file $test_url/testdata.txt.gz $gzip_hash > /dev/null
 echo PASS
 
-<<<<<<< HEAD
-start_test ch_unit_id...
-JUJU_UNIT_NAME="TEST/1"
-[ ! `ch_unit_id $JUJU_UNIT_NAME` -eq 1 ] && return 1
-bad="badarg"
-ch_unit_id $bad > /dev/null || return 1
-echo PASS
-
-start_test ch_my_unit_id...
-[ ! `ch_my_unit_id` -eq  1 ] && return 1
-echo PASS
-
-start_test ch_peer_am_I_leader...
-JUJU_REMOTE_UNIT="TEST/3"
-JUJU_UNIT_NAME="TEST/2"
-CH_MASTER=1
-[ `ch_peer_am_I_leader` -eq 1 ] && return 1 || :
-JUJU_UNIT_NAME="TEST/1"
-[ `ch_peer_am_I_leader` -eq 1 ] || return 1 && :
-echo PASS
-
-start_test ch_peer_leader...
-[ "`ch_peer_leader`" = "TEST/1" ] ||  return 1
-[ `ch_peer_leader --id` -eq 1 ] || return 1
-JUJU_UNIT_NAME="TEST/3"
-[ "`ch_peer_leader`" = "TEST/2" ] || return 1
-[ `ch_peer_leader --id` -eq 2 ] || return 1
-echo PASS
-
-start_test "ch_peer_scp -r..."
-for i in 1 2 3 4
-do
-    echo "Begin $i"
-    #slave relation joined
-    JUJU_UNIT_NAME="TEST/2"  
-    JUJU_REMOTE_UNIT="TEST/1"
-    CH_MASTER=0
-    ch_peer_scp -r -p $CH_portnum $CH_TEMPDIR/testdir
-    echo "middle $i"
-    #master relation joined
-    JUJU_UNIT_NAME="TEST/1"  
-    JUJU_REMOTE_UNIT="TEST/2"
-    CH_MASTER=1
-    ch_peer_scp -r -p $CH_portnum $CH_TEMPDIR/testdir
-    echo "End $i"
-done
-[ ! -e $CH_CHROOT/$CH_TEMPDIR/testdir ] && echo "dir not copied" && exit 1
-[ ! -e $CH_CHROOT/$CH_TEMPDIR/testdir/testfile0 ] && echo "file1 not copied" && exit 1
-[ ! -e $CH_CHROOT/$CH_TEMPDIR/testdir/testfile0 ] && echo "file2 not copied" && exit 1
-CH_t1=`md5sum $CH_CHROOT/$CH_TEMPDIR/testdir/testfile0`
-CH_t2=`md5sum $CH_TEMPDIR/testdir/testfile0`
-[ ! "$CH_t1" = "$CH_t2" ] && echo "md5sum differ" && exit 1
-rm -rf $CH_CHROOT/$CH_TEMPDIR/testdir
-echo PASS
-
-
-start_test "ch_peer_scp..."
-for i in 1 2 3 4
-do
-    mock_juju_log "Begin $i"
-    #slave relation joined
-    JUJU_UNIT_NAME="TEST/2" 
-    JUJU_REMOTE_UNIT="TEST/1"
-    CH_MASTER=0
-    ch_peer_scp -p $CH_portnum $CH_TEMPDIR/testfile
-    #master relation joined
-    JUJU_UNIT_NAME="TEST/1" 
-    JUJU_REMOTE_UNIT="TEST/2"
-    CH_MASTER=1
-    ch_peer_scp -p $CH_portnum $CH_TEMPDIR/testfile
-    mock_juju_log "End $i"
-done
-[ ! -e $CH_CHROOT/$CH_TEMPDIR/testfile ] && echo "file not copied" && exit 1
-CH_t1=`md5sum $CH_CHROOT/$CH_TEMPDIR/testfile`
-CH_t2=`md5sum /$CH_TEMPDIR/testfile`
-[ ! "$CH_t1" = "$CH_t2" ] && echo "md5sum differ" && exit 1
-rm -rf $CH_CHROOT/$CH_TEMPDIR/testfile
-echo PASS
-
-=======
->>>>>>> d71d18fe
