--- conflicted
+++ resolved
@@ -166,11 +166,7 @@
 for i in 1 2 3 4 5 ; do
   sleep 1
   ssh -o StrictHostKeyChecking=no -o PasswordAuthentication=no -p $CH_portnum bozo@localhost 2> /tmp/result ||
-<<<<<<< HEAD
-  if grep -F "Permission denied" /tmp/result ; then
-=======
   if grep -q -F "Permission denied" /tmp/result ; then
->>>>>>> c3d5a126
     output Attempt $i succeeded.
     listening=1
     break
@@ -181,23 +177,6 @@
   exit 1
 fi
 
-<<<<<<< HEAD
-cleanup_peer()
-{
-    echo "Cleaning up..."
-    kill -9 `cat $CH_TEMPDIR/sshd.pid`
-    rm -rf $CH_TEMPDIR
-    rm -rf $HOME/ch_test
-    unalias juju-log
-    unalias relation-set
-    unalias relation-get
-    unalias unit-get
-    unalias relation-list
-}
-trap cleanup_peer EXIT
-
-=======
->>>>>>> c3d5a126
 . $HELPERS_HOME/peer.sh
 
 start_test ch_unit_id...
@@ -308,24 +287,22 @@
 CH_scp_ssh_key_saved=""
 CH_scp_ssh_key=""
 CH_scp_copy_done=""
-#save authorized keys and known_hosts before modifications
-touch $HOME/.ssh/authorized_keys
-cp $HOME/.ssh/authorized_keys $HOME/.ssh/authorized_keys_saved
-touch $HOME/.ssh/known_hosts
-cp $HOME/.ssh/known_hosts $HOME/.ssh/known_hosts_saved
 #We are not in a relation, we are on master
 JUJU_UNIT_NAME="TEST/1" 
 JUJU_REMOTE_UNIT=""
 CH_MASTER=-1
-ch_peer_copy_replay > $CH_TEMPDIR/result 
-[ `cat $CH_TEMPDIR/result` = 0 ] && output "should not have returned 0" && exit 1
+if ! ch_peer_copy_replay ; then
+    output "should not have returned 1"
+    exit 1
+fi
 #We are not in a relation, we are on slave
 JUJU_UNIT_NAME="TEST/2" 
 JUJU_REMOTE_UNIT=""
 CH_MASTER=-1
-ch_peer_copy_replay > $CH_TEMPDIR/result 
-[ `cat $CH_TEMPDIR/result` = 1 ] && output "should not have returned 1" && exit 1
-
+if ch_peer_copy_replay ; then
+    output "should not have returned 0"
+    exit 1
+fi
 [ ! -e $CH_TEMPDIR/destdir/testfile ] && output "file not copied" && exit 1
 CH_t1=`md5sum $CH_TEMPDIR/sourcedir/testfile | cut -d" " -f1`
 CH_t2=`md5sum $CH_TEMPDIR/destdir/testfile | cut -d" " -f1`
@@ -337,9 +314,6 @@
 CH_t2=`md5sum $CH_TEMPDIR/destdir/testfile0 | cut -d" " -f1`
 [ ! "$CH_t1" = "$CH_t2" ] && output "md5sum differ" && exit 1
 rm -rf $CH_TEMPDIR/destdir/*
-#restore authorized_keys & known_hosts
-mv $HOME/.ssh/authorized_keys_saved $HOME/.ssh/authorized_keys
-mv $HOME/.ssh/known_hosts_saved $HOME/.ssh/known_hosts
 echo PASS
 
 start_test "ch_peer_rsync (out of relation)..."
@@ -347,24 +321,22 @@
 CH_scp_ssh_key_saved=""
 CH_scp_ssh_key=""
 CH_scp_copy_done=""
-#save authorized keys and known_hosts before modifications
-touch $HOME/.ssh/authorized_keys
-cp $HOME/.ssh/authorized_keys $HOME/.ssh/authorized_keys_saved
-touch $HOME/.ssh/known_hosts
-cp $HOME/.ssh/known_hosts $HOME/.ssh/known_hosts_saved
 #We are not in a relation, we are on master
 JUJU_UNIT_NAME="TEST/1" 
 JUJU_REMOTE_UNIT=""
 CH_MASTER=-1
-ch_peer_rsync -p $CH_portnum -o "-azq" "$CH_TEMPDIR/sourcedir/*" "$CH_TEMPDIR/destdir/" > $CH_TEMPDIR/result 
-[ `cat $CH_TEMPDIR/result` = 0 ] && output "should not have returned 0" && exit 1
+if ! ch_peer_rsync -p $CH_portnum -o "-azq" "$CH_TEMPDIR/sourcedir/*" "$CH_TEMPDIR/destdir/" ; then
+    output "should not have returned 1"
+    exit 1
+fi
 #We are not in a relation, we are on slave
 JUJU_UNIT_NAME="TEST/2" 
 JUJU_REMOTE_UNIT=""
 CH_MASTER=-1
-ch_peer_rsync -p $CH_portnum -o "-azq" "$CH_TEMPDIR/sourcedir/*" "$CH_TEMPDIR/destdir/" > $CH_TEMPDIR/result 
-[ `cat $CH_TEMPDIR/result` = 1 ] &&output "should not have returned 1" && exit 1
-
+if ! ch_peer_rsync -p $CH_portnum -o "-azq" "$CH_TEMPDIR/sourcedir/*" "$CH_TEMPDIR/destdir/" ; then
+    output "should not have returned 1" 
+    exit 1
+fi
 [ ! -e $CH_TEMPDIR/destdir/ ] && output "dir not copied" && exit 1
 [ ! -e $CH_TEMPDIR/destdir/testfile0 ] && output "file1 not copied" && exit 1
 [ ! -e $CH_TEMPDIR/destdir/testfile1 ] && output "file2 not copied" && exit 1
@@ -373,8 +345,6 @@
 [ ! "$CH_t1" = "$CH_t2" ] && output "md5sum differ" && exit 1
 rm -rf $CH_TEMPDIR/destdir/*
 #restore authorized_keys & known_hosts
-mv $HOME/.ssh/authorized_keys_saved $HOME/.ssh/authorized_keys
-mv $HOME/.ssh/known_hosts_saved $HOME/.ssh/known_hosts
 echo PASS
 
 start_test "ch_peer_copy_cleanup..."
