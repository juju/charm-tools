--- conflicted
+++ resolved
@@ -148,13 +148,9 @@
 mkdir -p $CH_TEMPDIR/sourcedir/
 mkdir -p $CH_TEMPDIR/destdir/
 mkdir -p $CH_TEMPDIR/$HOME/
-<<<<<<< HEAD
-mkdir -p /var/run/sshd
-=======
 if ! mkdir -p /var/run/sshd ; then
     mkdir -p $HOME/var/run/sshd/
 fi
->>>>>>> d1241a02
 # Protect user's normal home dir
 head -c 16384 /dev/urandom > $CH_TEMPDIR/sourcedir/testfile0
 head -c 32385 /dev/urandom > $CH_TEMPDIR/sourcedir/testfile1
@@ -216,7 +212,7 @@
     JUJU_UNIT_NAME="TEST/2"  
     JUJU_REMOTE_UNIT="TEST/1"
     CH_MASTER=0
-    if ch_peer_scp -r -p $CH_portnum -o "-q" "$CH_TEMPDIR/sourcedir/*" "$CH_TEMPDIR/destdir/" ; then break ; fi
+    if ch_peer_scp -r -p $CH_portnum -o "-q -v" "$CH_TEMPDIR/sourcedir/*" "$CH_TEMPDIR/destdir/" ; then break ; fi
     #master relation joined
     JUJU_UNIT_NAME="TEST/1"  
     JUJU_REMOTE_UNIT="TEST/2"
