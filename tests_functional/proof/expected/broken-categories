<<<<<<< HEAD
I: Categories metadata must be a list of one or more of: applications, app-servers, databases, file-servers, cache-proxy, misc
=======
W: Categories metadata must be a list of one or more of: applications, app-servers, databases, file-servers, cache-proxy, misc
I: Categories are being deprecated in favor of tags. Please rename the "categories" field to "tags".
>>>>>>> 68f3b64a
I: missing recommended hook config-changed<|MERGE_RESOLUTION|>--- conflicted
+++ resolved
@@ -1,7 +1,3 @@
-<<<<<<< HEAD
 I: Categories metadata must be a list of one or more of: applications, app-servers, databases, file-servers, cache-proxy, misc
-=======
-W: Categories metadata must be a list of one or more of: applications, app-servers, databases, file-servers, cache-proxy, misc
 I: Categories are being deprecated in favor of tags. Please rename the "categories" field to "tags".
->>>>>>> 68f3b64a
 I: missing recommended hook config-changed