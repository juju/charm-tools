#!/usr/bin/env python
#
# Copyright 2012 Canonical Ltd.  This software is licensed under the
# GNU General Public License version 3 (see the file LICENSE).

import ez_setup


ez_setup.use_setuptools()

from setuptools import setup, find_packages


setup(
    name='charm-tools',
    version="1.3.2",
    packages=find_packages(
        exclude=["*.tests", "*.tests.*", "tests.*", "tests"]),
    install_requires=['launchpadlib', 'argparse', 'cheetah', 'pyyaml',
                      'pycrypto', 'paramiko', 'bzr', 'requests',
                      'charmworldlib'],
    include_package_data=True,
    maintainer='Marco Ceppi',
    maintainer_email='marco@ceppi.net',
    description=('Tools for maintaining Juju charms'),
    license='GPL v3',
    url='https://launchpad.net/charm-tools',
    classifiers=[
        "Development Status :: 3 - Alpha",
        "Intended Audience :: Developers",
        "Programming Language :: Python",
    ],
    entry_points={
        'console_scripts': [
            'charm = charmtools:charm',
            'juju-charm = charmtools:charm',
            'juju-bundle = charmtools:bundle',
            'juju-test = charmtools.test:main',
            'charm-get = charmtools.get:main',
            'charm-getall = charmtools.getall:main',
            'charm-proof = charmtools.proof:main',
            'charm-create = charmtools.create:main',
            'charm-list = charmtools.list:main',
            'charm-promulgate = charmtools.promulgate:main',
            'charm-review = charmtools.review:main',
            'charm-review-queue = charmtools.review_queue:main',
            'charm-search = charmtools.search:main',
            'charm-subscribers = charmtools.subscribers:main',
            'charm-unpromulgate = charmtools.unpromulgate:main',
            'charm-update = charmtools.update:main',
            'charm-version = charmtools.version:main',
            'charm-help = charmtools.cli:usage',
            'charm-test = charmtools.test:main',
            'charm-info = charmtools.info:main',
            'charm-generate = charmtools.generate:main',
            'charm-add = charmtools.generate:main',
        ],
        'charmtools.templates': [
            'bash = charmtools.templates.bash:BashCharmTemplate',
<<<<<<< HEAD
            'python-basic = charmtools.templates.python:PythonCharmTemplate',
            'python = charmtools.templates.python_services'
            ':PythonServicesCharmTemplate',
=======
            'python = charmtools.templates.python:PythonCharmTemplate',
            'ansible = charmtools.templates.ansible:AnsibleCharmTemplate',
>>>>>>> 83ec0b41
        ]
    },
)<|MERGE_RESOLUTION|>--- conflicted
+++ resolved
@@ -57,14 +57,10 @@
         ],
         'charmtools.templates': [
             'bash = charmtools.templates.bash:BashCharmTemplate',
-<<<<<<< HEAD
             'python-basic = charmtools.templates.python:PythonCharmTemplate',
             'python = charmtools.templates.python_services'
             ':PythonServicesCharmTemplate',
-=======
-            'python = charmtools.templates.python:PythonCharmTemplate',
             'ansible = charmtools.templates.ansible:AnsibleCharmTemplate',
->>>>>>> 83ec0b41
         ]
     },
 )